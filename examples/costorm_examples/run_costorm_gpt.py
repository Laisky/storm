"""
Co-STORM pipeline powered by GPT-4o/4o-mini and Bing search engine.
You need to set up the following environment variables to run this script:
    - OPENAI_API_KEY: OpenAI API key
    - OPENAI_API_TYPE: OpenAI API type (e.g., 'openai' or 'azure')
    - AZURE_API_BASE: Azure API base URL if using Azure API
    - AZURE_API_VERSION: Azure API version if using Azure API
    - BING_SEARCH_API_KEY: Biang search API key; BING_SEARCH_API_KEY: Bing Search API key, SERPER_API_KEY: Serper API key, BRAVE_API_KEY: Brave API key, or TAVILY_API_KEY: Tavily API key

Output will be structured as below
args.output_dir/
    log.json           # Log of information-seeking conversation
    report.txt         # Final article generated
"""

import os
import json
from argparse import ArgumentParser
from knowledge_storm.collaborative_storm.engine import (
    CollaborativeStormLMConfigs,
    RunnerArgument,
    CoStormRunner,
)
from knowledge_storm.collaborative_storm.modules.callback import (
    LocalConsolePrintCallBackHandler,
)
from knowledge_storm.lm import OpenAIModel, AzureOpenAIModel
from knowledge_storm.logging_wrapper import LoggingWrapper
from knowledge_storm.rm import (
    YouRM,
    BingSearch,
    BraveRM,
    SerperRM,
    DuckDuckGoSearchRM,
    TavilySearchRM,
    SearXNG,
)
from knowledge_storm.utils import load_api_key


def main(args):
    load_api_key(toml_file_path="secrets.toml")
    lm_config: CollaborativeStormLMConfigs = CollaborativeStormLMConfigs()
<<<<<<< HEAD
    openai_kwargs = {
        "api_key": os.getenv("OPENAI_API_KEY"),
        "api_provider": "openai",
        "temperature": 1.0,
        "top_p": 0.9,
        "api_base": os.getenv("OPENAI_API_BASE"),
    } if os.getenv('OPENAI_API_TYPE') == 'openai' else {
        "api_key": os.getenv("AZURE_API_KEY"),
        "temperature": 1.0,
        "top_p": 0.9,
        "api_base": os.getenv("AZURE_API_BASE"),
        "api_version": os.getenv("AZURE_API_VERSION"),
    }

    ModelClass = OpenAIModel if os.getenv('OPENAI_API_TYPE') == 'openai' else AzureOpenAIModel
=======
    openai_kwargs = (
        {
            "api_key": os.getenv("OPENAI_API_KEY"),
            "api_provider": "openai",
            "temperature": 1.0,
            "top_p": 0.9,
            "api_base": None,
        }
        if os.getenv("OPENAI_API_TYPE") == "openai"
        else {
            "api_key": os.getenv("AZURE_API_KEY"),
            "temperature": 1.0,
            "top_p": 0.9,
            "api_base": os.getenv("AZURE_API_BASE"),
            "api_version": os.getenv("AZURE_API_VERSION"),
        }
    )

    ModelClass = (
        OpenAIModel if os.getenv("OPENAI_API_TYPE") == "openai" else AzureOpenAIModel
    )
>>>>>>> e80d9bbe
    # If you are using Azure service, make sure the model name matches your own deployed model name.
    # The default name here is only used for demonstration and may not match your case.
    gpt_4o_mini_model_name = "gpt-4o-mini"
    gpt_4o_model_name = "gpt-4o"
    if os.getenv("OPENAI_API_TYPE") == "azure":
        openai_kwargs["api_base"] = os.getenv("AZURE_API_BASE")
        openai_kwargs["api_version"] = os.getenv("AZURE_API_VERSION")

    # STORM is a LM system so different components can be powered by different models.
    # For a good balance between cost and quality, you can choose a cheaper/faster model for conv_simulator_lm
    # which is used to split queries, synthesize answers in the conversation. We recommend using stronger models
    # for outline_gen_lm which is responsible for organizing the collected information, and article_gen_lm
    # which is responsible for generating sections with citations.
    question_answering_lm = ModelClass(
        model=gpt_4o_model_name, max_tokens=1000, **openai_kwargs
    )
    discourse_manage_lm = ModelClass(
        model=gpt_4o_model_name, max_tokens=500, **openai_kwargs
    )
    utterance_polishing_lm = ModelClass(
        model=gpt_4o_model_name, max_tokens=2000, **openai_kwargs
    )
    warmstart_outline_gen_lm = ModelClass(
        model=gpt_4o_model_name, max_tokens=500, **openai_kwargs
    )
    question_asking_lm = ModelClass(
        model=gpt_4o_model_name, max_tokens=300, **openai_kwargs
    )
    knowledge_base_lm = ModelClass(
        model=gpt_4o_model_name, max_tokens=1000, **openai_kwargs
    )

    lm_config.set_question_answering_lm(question_answering_lm)
    lm_config.set_discourse_manage_lm(discourse_manage_lm)
    lm_config.set_utterance_polishing_lm(utterance_polishing_lm)
    lm_config.set_warmstart_outline_gen_lm(warmstart_outline_gen_lm)
    lm_config.set_question_asking_lm(question_asking_lm)
    lm_config.set_knowledge_base_lm(knowledge_base_lm)

    topic = input("Topic: ")
    runner_argument = RunnerArgument(
        topic=topic,
        retrieve_top_k=args.retrieve_top_k,
        max_search_queries=args.max_search_queries,
        total_conv_turn=args.total_conv_turn,
        max_search_thread=args.max_search_thread,
        max_search_queries_per_turn=args.max_search_queries_per_turn,
        warmstart_max_num_experts=args.warmstart_max_num_experts,
        warmstart_max_turn_per_experts=args.warmstart_max_turn_per_experts,
        warmstart_max_thread=args.warmstart_max_thread,
        max_thread_num=args.max_thread_num,
        max_num_round_table_experts=args.max_num_round_table_experts,
        moderator_override_N_consecutive_answering_turn=args.moderator_override_N_consecutive_answering_turn,
        node_expansion_trigger_count=args.node_expansion_trigger_count,
    )
    logging_wrapper = LoggingWrapper(lm_config)
    callback_handler = (
        LocalConsolePrintCallBackHandler() if args.enable_log_print else None
    )

    # Co-STORM is a knowledge curation system which consumes information from the retrieval module.
    # Currently, the information source is the Internet and we use search engine API as the retrieval module.
    match args.retriever:
        case "bing":
            rm = BingSearch(
                bing_search_api=os.getenv("BING_SEARCH_API_KEY"),
                k=runner_argument.retrieve_top_k,
            )
        case "you":
            rm = YouRM(
                ydc_api_key=os.getenv("YDC_API_KEY"), k=runner_argument.retrieve_top_k
            )
        case "brave":
            rm = BraveRM(
                brave_search_api_key=os.getenv("BRAVE_API_KEY"),
                k=runner_argument.retrieve_top_k,
            )
        case "duckduckgo":
            rm = DuckDuckGoSearchRM(
                k=runner_argument.retrieve_top_k, safe_search="On", region="us-en"
            )
        case "serper":
            rm = SerperRM(
                serper_search_api_key=os.getenv("SERPER_API_KEY"),
                query_params={"autocorrect": True, "num": 10, "page": 1},
            )
        case "tavily":
            rm = TavilySearchRM(
                tavily_search_api_key=os.getenv("TAVILY_API_KEY"),
                k=runner_argument.retrieve_top_k,
                include_raw_content=True,
            )
        case "searxng":
            rm = SearXNG(
                searxng_api_key=os.getenv("SEARXNG_API_KEY"),
                k=runner_argument.retrieve_top_k,
            )
        case _:
            raise ValueError(
                f'Invalid retriever: {args.retriever}. Choose either "bing", "you", "brave", "duckduckgo", "serper", "tavily", or "searxng"'
            )

    costorm_runner = CoStormRunner(
        lm_config=lm_config,
        runner_argument=runner_argument,
        logging_wrapper=logging_wrapper,
        rm=rm,
        callback_handler=callback_handler,
    )

    # warm start the system
    costorm_runner.warm_start()

    # Below is an example of how users may interact with Co-STORM to seek information together
    # In actual deployment, we suggest allowing the user to decide whether to observe the agent utterance or inject a turn

    # observing Co-STORM LLM agent utterance for 5 turns
    for _ in range(1):
        conv_turn = costorm_runner.step()
        print(f"**{conv_turn.role}**: {conv_turn.utterance}\n")

    # active engaging by injecting your utterance
    your_utterance = input("Your utterance: ")
    costorm_runner.step(user_utterance=your_utterance)

    # continue observing
    conv_turn = costorm_runner.step()
    print(f"**{conv_turn.role}**: {conv_turn.utterance}\n")

    # generate report
    costorm_runner.knowledge_base.reorganize()
    article = costorm_runner.generate_report()

    # save results
    os.makedirs(args.output_dir, exist_ok=True)

    # Save article
    with open(os.path.join(args.output_dir, "report.md"), "w") as f:
        f.write(article)

    # Save instance dump
    instance_copy = costorm_runner.to_dict()
    with open(os.path.join(args.output_dir, "instance_dump.json"), "w") as f:
        json.dump(instance_copy, f, indent=2)

    # Save logging
    log_dump = costorm_runner.dump_logging_and_reset()
    with open(os.path.join(args.output_dir, "log.json"), "w") as f:
        json.dump(log_dump, f, indent=2)


if __name__ == "__main__":
    parser = ArgumentParser()
    # global arguments
    parser.add_argument(
        "--output-dir",
        type=str,
        default="./results/co-storm",
        help="Directory to store the outputs.",
    )
    parser.add_argument(
        "--retriever",
        type=str,
        choices=["bing", "you", "brave", "serper", "duckduckgo", "tavily", "searxng"],
        help="The search engine API to use for retrieving information.",
    )
    # hyperparameters for co-storm
    parser.add_argument(
        "--retrieve_top_k",
        type=int,
        default=10,
        help="Retrieve top k results for each query in retriever.",
    )
    parser.add_argument(
        "--max_search_queries",
        type=int,
        default=2,
        help="Maximum number of search queries to consider for each question.",
    )
    parser.add_argument(
        "--total_conv_turn",
        type=int,
        default=20,
        help="Maximum number of turns in conversation.",
    )
    parser.add_argument(
        "--max_search_thread",
        type=int,
        default=5,
        help="Maximum number of parallel threads for retriever.",
    )
    parser.add_argument(
        "--max_search_queries_per_turn",
        type=int,
        default=3,
        help="Maximum number of search queries to consider in each turn.",
    )
    parser.add_argument(
        "--warmstart_max_num_experts",
        type=int,
        default=3,
        help="Max number of experts in perspective-guided QA during warm start.",
    )
    parser.add_argument(
        "--warmstart_max_turn_per_experts",
        type=int,
        default=2,
        help="Max number of turns per perspective during warm start.",
    )
    parser.add_argument(
        "--warmstart_max_thread",
        type=int,
        default=3,
        help="Max number of threads for parallel perspective-guided QA during warm start.",
    )
    parser.add_argument(
        "--max_thread_num",
        type=int,
        default=10,
        help=(
            "Maximum number of threads to use. "
            "Consider reducing it if you keep getting 'Exceed rate limit' errors when calling the LM API."
        ),
    )
    parser.add_argument(
        "--max_num_round_table_experts",
        type=int,
        default=2,
        help="Max number of active experts in round table discussion.",
    )
    parser.add_argument(
        "--moderator_override_N_consecutive_answering_turn",
        type=int,
        default=3,
        help=(
            "Number of consecutive expert answering turns before the moderator overrides the conversation."
        ),
    )
    parser.add_argument(
        "--node_expansion_trigger_count",
        type=int,
        default=10,
        help="Trigger node expansion for nodes that contain more than N snippets.",
    )

    # Boolean flags
    parser.add_argument(
        "--enable_log_print",
        action="store_true",
        help="If set, enable console log print.",
    )

    main(parser.parse_args())<|MERGE_RESOLUTION|>--- conflicted
+++ resolved
@@ -41,23 +41,6 @@
 def main(args):
     load_api_key(toml_file_path="secrets.toml")
     lm_config: CollaborativeStormLMConfigs = CollaborativeStormLMConfigs()
-<<<<<<< HEAD
-    openai_kwargs = {
-        "api_key": os.getenv("OPENAI_API_KEY"),
-        "api_provider": "openai",
-        "temperature": 1.0,
-        "top_p": 0.9,
-        "api_base": os.getenv("OPENAI_API_BASE"),
-    } if os.getenv('OPENAI_API_TYPE') == 'openai' else {
-        "api_key": os.getenv("AZURE_API_KEY"),
-        "temperature": 1.0,
-        "top_p": 0.9,
-        "api_base": os.getenv("AZURE_API_BASE"),
-        "api_version": os.getenv("AZURE_API_VERSION"),
-    }
-
-    ModelClass = OpenAIModel if os.getenv('OPENAI_API_TYPE') == 'openai' else AzureOpenAIModel
-=======
     openai_kwargs = (
         {
             "api_key": os.getenv("OPENAI_API_KEY"),
@@ -79,7 +62,6 @@
     ModelClass = (
         OpenAIModel if os.getenv("OPENAI_API_TYPE") == "openai" else AzureOpenAIModel
     )
->>>>>>> e80d9bbe
     # If you are using Azure service, make sure the model name matches your own deployed model name.
     # The default name here is only used for demonstration and may not match your case.
     gpt_4o_mini_model_name = "gpt-4o-mini"
